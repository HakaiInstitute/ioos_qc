--- conflicted
+++ resolved
@@ -581,24 +581,15 @@
         # Update threshold to handle both a fix value or the standard deviation, which ever is the greatest
         if n_dev_suspect and suspect_threshold:
             suspect_threshold *= np.ones(inp.size)
-<<<<<<< HEAD
-            above_threshold = suspect_threshold < n_dev_fail * std_threshold
-            suspect_threshold[above_threshold] = std_threshold[above_threshold]
-=======
             above_threshold = suspect_threshold < n_dev_suspect * std_threshold
             suspect_threshold[above_threshold] = n_dev_suspect * std_threshold[above_threshold]
->>>>>>> 22f9a0ca
         else:
             suspect_threshold = n_dev_suspect * std_threshold
 
         if n_dev_fail and fail_threshold:
             fail_threshold *= np.ones(inp.size)
             above_threshold = fail_threshold < n_dev_fail * std_threshold
-<<<<<<< HEAD
-            fail_threshold[above_threshold] = fail_threshold[above_threshold]
-=======
             fail_threshold[above_threshold] = n_dev_fail * std_threshold[above_threshold]
->>>>>>> 22f9a0ca
         else:
             fail_threshold = n_dev_fail * std_threshold
 
