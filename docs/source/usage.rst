--- conflicted
+++ resolved
@@ -1,21 +1,11 @@
 Usage
 =====
 
+At its core, ``ioos_qc`` is a set of methods to run quality control checks on an input stream of data.
+
+
 Basic usage
 -----------
-
-<<<<<<< HEAD
-At its core, ``ioos_qc`` is a set of methods to run quality control checks on an input stream of data.
-=======
-- Manual_
-- QcConfig_
-- NcQcConfig_
-- QcConfigCreator_
-
-
-Manual
-------
->>>>>>> be7d1daf
 
 .. code-block:: python
     :linenos:
@@ -418,11 +408,7 @@
 Stores
 ------
 
-<<<<<<< HEAD
-**TODO there's nothing here??**
-=======
-    assert results1 == results2
-    assert qc1 == qc2
+**TODO There is nothing here!!**
 
 
 QcConfigCreator
@@ -602,7 +588,6 @@
     }
 
 
-
 Create config for QcConfig
 ~~~~~~~~~~~~~~~~~~~~~~~~~~
 
@@ -637,5 +622,4 @@
                 ]
             }
         }
-    }
->>>>>>> be7d1daf
+    }